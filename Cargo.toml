--- conflicted
+++ resolved
@@ -52,11 +52,8 @@
 toml = "0.8.19"
 jsonwebtoken = "9.3.0"
 rand_chacha = "0.3.1"
-<<<<<<< HEAD
 cuckoofilter = "0.5.0"
-=======
 rustc-hash = "2.0.0"
->>>>>>> 6841230a
 
 [dev-dependencies]
 criterion = "0.5.1"
