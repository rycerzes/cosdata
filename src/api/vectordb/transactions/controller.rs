--- conflicted
+++ resolved
@@ -1,10 +1,10 @@
 use actix_web::{web, HttpResponse};
 
+use crate::models::collection_cache::CollectionCacheExt;
 use crate::{
     api::vectordb::{indexes::dtos::IndexType, vectors::dtos::CreateDenseVectorDto},
     app_context::AppContext,
 };
-use crate::models::collection_cache::CollectionCacheExt;
 
 use super::{
     dtos::{AbortTransactionDto, CommitTransactionDto, CreateTransactionDto, UpsertDto},
@@ -70,15 +70,10 @@
     ctx: web::Data<AppContext>,
 ) -> Result<HttpResponse, TransactionError> {
     let (collection_id, transaction_id) = params.into_inner();
-<<<<<<< HEAD
-    service::create_vector_in_transaction(
-=======
-
     ctx.update_collection_for_transaction(&collection_id)
         .map_err(|e| TransactionError::FailedToCreateVector(format!("Cache error: {}", e)))?;
 
-    let vector = service::create_vector_in_transaction(
->>>>>>> 60d06d08
+    service::create_vector_in_transaction(
         ctx.into_inner(),
         &collection_id,
         transaction_id.into(),
