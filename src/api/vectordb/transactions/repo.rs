use std::ptr;
use std::sync::atomic::Ordering;
use std::sync::Arc;

use self::vectors::dtos::UpsertDto;

use super::{dtos::CreateTransactionResponseDto, error::TransactionError};
use crate::models::meta_persist::update_current_version;
use crate::models::types::DenseIndexTransaction;
use crate::models::versioning::Hash;
use crate::{
    api::vectordb::vectors::{
        self,
        dtos::{CreateVectorDto, CreateVectorResponseDto},
    },
    app_context::AppContext,
};
use chrono::Utc;

// creates a transaction for a specific collection (vector store)
pub(crate) async fn create_transaction(
    ctx: Arc<AppContext>,
    collection_id: &str,
) -> Result<CreateTransactionResponseDto, TransactionError> {
    let vec_store = ctx
        .ain_env
        .collections_map
        .get(collection_id)
        .ok_or(TransactionError::CollectionNotFound)?;

    if !vec_store
        .current_open_transaction
        .load(Ordering::SeqCst)
        .is_null()
    {
        return Err(TransactionError::OnGoingTransaction);
    }

    let transaction = DenseIndexTransaction::new(vec_store.clone())
        .map_err(|err| TransactionError::FailedToCreateTransaction(err.to_string()))?;
    let transaction_id = transaction.id;

    vec_store
        .current_open_transaction
        .store(Box::into_raw(Box::new(transaction)), Ordering::SeqCst);

    Ok(CreateTransactionResponseDto {
        transaction_id: transaction_id.to_string(),
        created_at: Utc::now(),
    })
}

// commits a transaction for a specific collection (vector store)
pub(crate) async fn commit_transaction(
    ctx: Arc<AppContext>,
    collection_id: &str,
    transaction_id: Hash,
) -> Result<(), TransactionError> {
    let vec_store = ctx
        .ain_env
        .collections_map
        .get(collection_id)
        .ok_or(TransactionError::CollectionNotFound)?;

    let current_open_transaction = unsafe {
        let ptr = vec_store.current_open_transaction.load(Ordering::SeqCst);

        if ptr.is_null() {
            return Err(TransactionError::NotFound);
        }

        ptr::read(ptr)
    };
    let current_transaction_id = current_open_transaction.id;

    if current_transaction_id != transaction_id {
        return Err(TransactionError::NotFound);
    }

    current_open_transaction
        .pre_commit()
        .map_err(|err| TransactionError::FailedToCommitTransaction(err.to_string()))?;

    vec_store
        .current_version
        .clone()
        .update(current_transaction_id);
    vec_store
        .current_open_transaction
        .store(ptr::null_mut(), Ordering::SeqCst);
    update_current_version(&vec_store.lmdb, current_transaction_id)
        .map_err(|err| TransactionError::FailedToCommitTransaction(err.to_string()))?;

    Ok(())
}

pub(crate) async fn create_vector_in_transaction(
    ctx: Arc<AppContext>,
    collection_id: &str,
    transaction_id: Hash,
    create_vector_dto: CreateVectorDto,
) -> Result<CreateVectorResponseDto, TransactionError> {
    let vec_store = ctx
        .ain_env
        .collections_map
        .get(collection_id)
        .ok_or(TransactionError::CollectionNotFound)?;

    let current_open_transaction = unsafe {
        vec_store
            .current_open_transaction
            .load(Ordering::SeqCst)
            .as_ref()
            .ok_or(TransactionError::NotFound)?
    };

    if current_open_transaction.id != transaction_id {
        return Err(TransactionError::FailedToCreateVector(
            "This is not the currently open transaction!".into(),
        ));
    }

    let vector = vectors::repo::create_vector_in_transaction(
        ctx,
        collection_id,
        current_open_transaction,
        create_vector_dto,
    )
    .await
    .map_err(|e| TransactionError::FailedToCreateVector(e.to_string()))?;

    Ok(vector)
}

// aborts the currently open transaction of a specific collection (vector store)
pub(crate) async fn abort_transaction(
    ctx: Arc<AppContext>,
    collection_id: &str,
    transaction_id: Hash,
) -> Result<(), TransactionError> {
    let vec_store = ctx
        .ain_env
        .collections_map
        .get(collection_id)
        .ok_or(TransactionError::CollectionNotFound)?;

    let current_open_transaction = unsafe {
        let ptr = vec_store.current_open_transaction.load(Ordering::SeqCst);

        if ptr.is_null() {
            return Err(TransactionError::NotFound);
        }

        ptr::read(ptr)
    };
    let current_transaction_id = current_open_transaction.id;

    if current_transaction_id != transaction_id {
        return Err(TransactionError::NotFound);
    }

    current_open_transaction
        .pre_commit()
        .map_err(|err| TransactionError::FailedToCommitTransaction(err.to_string()))?;

    vec_store
        .current_open_transaction
        .store(ptr::null_mut(), Ordering::SeqCst);

    Ok(())
}

pub(crate) async fn delete_vector_by_id(
    ctx: Arc<AppContext>,
    collection_id: &str,
<<<<<<< HEAD
    transaction_id: Hash,
    vector_id: i32,
=======
    _transaction_id: Hash,
    _vector_id: VectorIdValue,
>>>>>>> a466d968
) -> Result<(), TransactionError> {
    let _collection = ctx
        .ain_env
        .collections_map
        .get(collection_id)
        .ok_or(TransactionError::CollectionNotFound)?;

    // TODO(a-rustacean): uncomment
    // crate::vector_store::delete_vector_by_id_in_transaction(
    //     collection,
    //     convert_value(vector_id.clone()),
    //     transaction_id,
    // )
    // .map_err(|e| TransactionError::FailedToDeleteVector(e.to_string()))?;

    Ok(())
}

pub(crate) async fn upsert(
    ctx: Arc<AppContext>,
    collection_id: &str,
    transaction_id: Hash,
    upsert_dto: UpsertDto,
) -> Result<(), TransactionError> {
    let vec_store = ctx
        .ain_env
        .collections_map
        .get(collection_id)
        .ok_or(TransactionError::CollectionNotFound)?;

    let current_open_transaction = unsafe {
        vec_store
            .current_open_transaction
            .load(Ordering::SeqCst)
            .as_ref()
            .ok_or(TransactionError::NotFound)?
    };

    if current_open_transaction.id != transaction_id {
        return Err(TransactionError::FailedToCreateVector(
            "This is not the currently open transaction!".into(),
        ));
    }

    vectors::repo::upsert_in_transaction(ctx, collection_id, current_open_transaction, upsert_dto)
        .await
        .map_err(|e| TransactionError::FailedToCreateVector(e.to_string()))?;

    Ok(())
}<|MERGE_RESOLUTION|>--- conflicted
+++ resolved
@@ -173,13 +173,8 @@
 pub(crate) async fn delete_vector_by_id(
     ctx: Arc<AppContext>,
     collection_id: &str,
-<<<<<<< HEAD
-    transaction_id: Hash,
-    vector_id: i32,
-=======
     _transaction_id: Hash,
-    _vector_id: VectorIdValue,
->>>>>>> a466d968
+    _vector_id: u32,
 ) -> Result<(), TransactionError> {
     let _collection = ctx
         .ain_env
