--- conflicted
+++ resolved
@@ -1,11 +1,8 @@
 use std::fmt;
 
-<<<<<<< HEAD
 use crate::metadata::MetadataFields;
 use crate::models::types::MetricResult;
 
-=======
->>>>>>> 301754fa
 use serde::{
     de::{self, Visitor},
     Deserialize, Deserializer, Serialize,
