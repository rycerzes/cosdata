// contains errors
// #[cfg(test)]
// mod tests;

use crate::models::common::WaCustomError;
use crate::models::types::VectorId;
use crate::{app_context::AppContext, indexes::inverted::types::SparsePair};
use std::sync::Arc;
use tonic::{Request, Response, Status};

crate::cfg_grpc! {
use super::proto::{
    CreateVectorRequest, GetVectorRequest,
    UpdateVectorRequest, DeleteVectorRequest,
    FindSimilarVectorsRequest, FindSimilarVectorsResponse,
    SimilarVectorMatch, VectorResponse, DenseVector, SparseVector,
    vectors_service_server::VectorsService,
};

pub struct VectorsServiceImpl {
    pub context: Arc<AppContext>,
}

#[tonic::async_trait]
impl VectorsService for VectorsServiceImpl {
    // Creates a new vector (dense or sparse) in a collection
    async fn create_vector(
        &self,
        request: Request<CreateVectorRequest>,
    ) -> Result<Response<VectorResponse>, Status> {
        let req = request.into_inner();

        // Check if collection exists
        let collection = self.context.ain_env.collections_map
            .get_collection(&req.collection_id)
            .ok_or_else(|| Status::not_found(format!("Collection '{}' not found", req.collection_id)))?;

        match req.vector {
            // Handle dense vector creation
            Some(super::proto::create_vector_request::Vector::Dense(dense)) => {
                if !collection.dense_vector.enabled {
                    return Err(Status::failed_precondition(
                        "Dense vectors are not enabled for this collection"
                    ));
                }

                // Prepare vector for insertion
<<<<<<< HEAD
                // @TODO(vineet): Add support for optional metadata fields
                let vec_to_insert = vec![(VectorId(dense.id), dense.values.clone(), None)];
                let dense_index = self.context.ain_env.collections_map
                    .get(&req.collection_id)
=======
                let vec_to_insert = vec![(VectorId(dense.id), dense.values.clone())];
                let hnsw_index = self.context.ain_env.collections_map
                    .get_hnsw_index(&req.collection_id)
>>>>>>> feda6d02
                    .ok_or_else(|| Status::failed_precondition(
                        "Dense index not initialized. Try recreating the collection with dense vectors enabled."
                    ))?;

                // Upload vector to storage
                crate::api_service::run_upload_dense_vectors(
                    self.context.clone(),
                    hnsw_index,
                    vec_to_insert,
                ).map_err(|e| match e {
                    WaCustomError::NotFound(msg) => Status::not_found(msg),
                    _ => Status::internal(format!("Failed to create vector: {}", e))
                })?;

                Ok(Response::new(VectorResponse {
                    vector: Some(super::proto::vector_response::Vector::Dense(DenseVector {
                        id: dense.id,
                        values: dense.values,
                    }))
                }))
            }

            // Handle sparse vector creation
            Some(super::proto::create_vector_request::Vector::Sparse(sparse)) => {
                if !collection.sparse_vector.enabled {
                    return Err(Status::failed_precondition(
                        "Sparse vectors are not enabled for this collection"
                    ));
                }

                // Convert to internal sparse pair format
                let sparse_pairs: Vec<SparsePair> = sparse.values.into_iter()
                    .map(|p| SparsePair(p.index, p.value))
                    .collect();

                let vec_to_insert = vec![(VectorId(sparse.id), sparse_pairs.clone())];
                let sparse_index = self.context.ain_env.collections_map
                    .get_inverted_index(&req.collection_id)
                    .ok_or_else(|| Status::failed_precondition(
                        "Sparse index not initialized. Try recreating the collection with sparse vectors enabled."
                    ))?;

                // Upload sparse vector
                crate::api_service::run_upload_sparse_vectors(
                    sparse_index,
                    vec_to_insert,
                ).map_err(|e| match e {
                    WaCustomError::NotFound(msg) => Status::not_found(msg),
                    _ => Status::internal(format!("Failed to create sparse vector: {}", e))
                })?;

                Ok(Response::new(VectorResponse {
                    vector: Some(super::proto::vector_response::Vector::Sparse(SparseVector {
                        id: sparse.id,
                        values: sparse_pairs.into_iter()
                            .map(|p| super::proto::SparsePair {
                                index: p.0,
                                value: p.1,
                            })
                            .collect(),
                    }))
                }))
            }
            None => Err(Status::invalid_argument("Vector must be specified")),
        }
    }

    // Retrieves a vector by ID from a collection
    async fn get_vector(
        &self,
        request: Request<GetVectorRequest>,
    ) -> Result<Response<VectorResponse>, Status> {
        let req = request.into_inner();

        // Validate collection and vector type
        let collection = self.context.ain_env.collections_map
            .get_collection(&req.collection_id)
            .ok_or_else(|| Status::not_found(format!("Collection '{}' not found", req.collection_id)))?;

        if !collection.dense_vector.enabled {
            return Err(Status::failed_precondition("Dense vectors are not enabled for this collection"));
        }

        // Get dense index and retrieve vector
        let hnsw_index = self.context.ain_env.collections_map
            .get_hnsw_index(&req.collection_id)
            .ok_or_else(|| Status::failed_precondition("Dense index not initialized"))?;

        let embedding = crate::vector_store::get_dense_embedding_by_id(
            hnsw_index,
            &VectorId(req.vector_id)
        ).map_err(|e| match e {
            WaCustomError::NotFound(msg) => Status::not_found(msg),
            _ => Status::internal(format!("Failed to get vector: {}", e))
        })?;

        Ok(Response::new(VectorResponse {
            vector: Some(super::proto::vector_response::Vector::Dense(DenseVector {
                id: embedding.hash_vec.0,
                values: (*embedding.raw_vec).clone(),
            }))
        }))
    }

    // Updates an existing vector in a collection
    async fn update_vector(
        &self,
        request: Request<UpdateVectorRequest>,
    ) -> Result<Response<VectorResponse>, Status> {
        let req = request.into_inner();

        // Validate collection and vector type
        let collection = self.context.ain_env.collections_map
            .get_collection(&req.collection_id)
            .ok_or_else(|| Status::not_found(format!("Collection '{}' not found", req.collection_id)))?;

        if !collection.dense_vector.enabled {
            return Err(Status::failed_precondition("Dense vectors are not enabled for this collection"));
        }

        // Update vector in storage
        let hnsw_index = self.context.ain_env.collections_map
            .get_hnsw_index(&req.collection_id)
            .ok_or_else(|| Status::failed_precondition("Dense index not initialized"))?;

<<<<<<< HEAD
        // @TODO(vineet): Add support for optional metadata fields
        let vec_to_update = vec![(VectorId(req.vector_id), req.values.clone(), None)];
        crate::api_service::run_upload(
=======
        let vec_to_update = vec![(VectorId(req.vector_id), req.values.clone())];
        crate::api_service::run_upload_dense_vectors(
>>>>>>> feda6d02
            self.context.clone(),
            hnsw_index.clone(),
            vec_to_update,
        ).map_err(|e| match e {
            WaCustomError::NotFound(msg) => Status::not_found(msg),
            _ => Status::internal(format!("Failed to update vector: {}", e))
        })?;

        Ok(Response::new(VectorResponse {
            vector: Some(super::proto::vector_response::Vector::Dense(DenseVector {
                id: req.vector_id,
                values: req.values,
            }))
        }))
    }

    // Delete vector operation (not implemented)
    async fn delete_vector(
        &self,
        _request: Request<DeleteVectorRequest>,
    ) -> Result<Response<()>, Status> {
        Err(Status::unimplemented("Delete operation is not implemented"))
    }

    // Finds similar vectors based on a query vector
    async fn find_similar_vectors(
        &self,
        request: Request<FindSimilarVectorsRequest>,
    ) -> Result<Response<FindSimilarVectorsResponse>, Status> {
        let req = request.into_inner();

        // Validate collection exists
        let collection = self.context.ain_env.collections_map
            .get_collection(&req.collection_id)
            .ok_or_else(|| Status::not_found(format!("Collection '{}' not found", req.collection_id)))?;

        match req.query {
            // Handle dense vector similarity search
            Some(super::proto::find_similar_vectors_request::Query::Dense(dense)) => {
                if !collection.dense_vector.enabled {
                    return Err(Status::failed_precondition("Dense vectors are not enabled for this collection"));
                }

                let hnsw_index = self.context.ain_env.collections_map
                    .get_hnsw_index(&req.collection_id)
                    .ok_or_else(|| Status::failed_precondition("Dense index not initialized"))?;

                // Perform similarity search
                let results = crate::api_service::ann_vector_query(
                    self.context.clone(),
                    hnsw_index,
                    dense.vector,
                    Some(dense.k as usize),
                ).await.map_err(|e| match e {
                    WaCustomError::NotFound(msg) => Status::not_found(msg),
                    _ => Status::internal(format!("Failed to find similar vectors: {}", e))
                })?;

                Ok(Response::new(FindSimilarVectorsResponse {
                    results: Some(super::proto::find_similar_vectors_response::Results::Dense(
                        super::proto::DenseResults {
                            matches: results.into_iter()
                                .map(|(id, score)| SimilarVectorMatch {
                                    id: id.0,
                                    score: score.get_value(),
                                })
                                .collect(),
                        }
                    ))
                }))
            }

            // Sparse vector similarity search not implemented
            Some(super::proto::find_similar_vectors_request::Query::Sparse(_)) => {
                Err(Status::unimplemented("Sparse vector similarity search not yet implemented"))
            }
            None => Err(Status::invalid_argument("Query must be specified")),
        }
    }
}
}<|MERGE_RESOLUTION|>--- conflicted
+++ resolved
@@ -45,16 +45,10 @@
                 }
 
                 // Prepare vector for insertion
-<<<<<<< HEAD
                 // @TODO(vineet): Add support for optional metadata fields
                 let vec_to_insert = vec![(VectorId(dense.id), dense.values.clone(), None)];
                 let dense_index = self.context.ain_env.collections_map
-                    .get(&req.collection_id)
-=======
-                let vec_to_insert = vec![(VectorId(dense.id), dense.values.clone())];
-                let hnsw_index = self.context.ain_env.collections_map
                     .get_hnsw_index(&req.collection_id)
->>>>>>> feda6d02
                     .ok_or_else(|| Status::failed_precondition(
                         "Dense index not initialized. Try recreating the collection with dense vectors enabled."
                     ))?;
@@ -180,14 +174,9 @@
             .get_hnsw_index(&req.collection_id)
             .ok_or_else(|| Status::failed_precondition("Dense index not initialized"))?;
 
-<<<<<<< HEAD
         // @TODO(vineet): Add support for optional metadata fields
         let vec_to_update = vec![(VectorId(req.vector_id), req.values.clone(), None)];
-        crate::api_service::run_upload(
-=======
-        let vec_to_update = vec![(VectorId(req.vector_id), req.values.clone())];
         crate::api_service::run_upload_dense_vectors(
->>>>>>> feda6d02
             self.context.clone(),
             hnsw_index.clone(),
             vec_to_update,
