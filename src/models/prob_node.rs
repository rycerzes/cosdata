--- conflicted
+++ resolved
@@ -9,11 +9,7 @@
 use super::{
     cache_loader::HNSWIndexCache,
     prob_lazy_load::{lazy_item::ProbLazyItem, lazy_item_array::ProbLazyItemArray},
-<<<<<<< HEAD
-    types::{HNSWLevel, MetricResult, NodePropMetadata, NodePropValue, VectorId},
-=======
-    types::{DistanceMetric, HNSWLevel, MetricResult, NodeProp, VectorId},
->>>>>>> feda6d02
+    types::{DistanceMetric, HNSWLevel, MetricResult, NodePropMetadata, NodePropValue, VectorId},
 };
 
 pub type SharedNode = *mut ProbLazyItem<ProbNode>;
@@ -68,14 +64,9 @@
     #[allow(clippy::too_many_arguments)]
     pub fn new_with_neighbors_and_versions_and_root_version(
         hnsw_level: HNSWLevel,
-<<<<<<< HEAD
         prop_value: Arc<NodePropValue>,
         prop_metadata: Option<Arc<NodePropMetadata>>,
-        neighbors: Box<[AtomicPtr<(u32, SharedNode, MetricResult)>]>,
-=======
-        prop: Arc<NodeProp>,
         neighbors: Neighbors,
->>>>>>> feda6d02
         parent: SharedNode,
         child: SharedNode,
         versions: ProbLazyItemArray<ProbNode, 8>,
