--- conflicted
+++ resolved
@@ -19,17 +19,10 @@
 
 pub struct HNSWIndexCache {
     registry: LRUCache<u64, SharedNode>,
-<<<<<<< HEAD
     props_registry: DashMap<u64, Weak<NodePropValue>>,
-    bufmans: Arc<BufferManagerFactory<Hash>>,
-    level_0_bufmans: Arc<BufferManagerFactory<Hash>>,
-    prop_file: Arc<RwLock<File>>,
-=======
-    props_registry: DashMap<u64, Weak<NodeProp>>,
     pub bufmans: Arc<BufferManagerFactory<Hash>>,
     pub level_0_bufmans: Arc<BufferManagerFactory<Hash>>,
     pub prop_file: RwLock<File>,
->>>>>>> feda6d02
     loading_items: TSHashTable<u64, Arc<Mutex<bool>>>,
     pub distance_metric: Arc<RwLock<DistanceMetric>>,
     // A global lock to prevent deadlocks during batch loading of cache entries when `max_loads > 1`.
@@ -92,34 +85,23 @@
             return Ok(prop);
         }
         let mut prop_file_guard = self.prop_file.write().unwrap();
-<<<<<<< HEAD
         let prop = Arc::new(read_prop_value_from_file(
             (offset, length),
             &mut *prop_file_guard,
         )?);
-=======
-        let prop = Arc::new(read_prop_from_file((offset, length), &mut prop_file_guard)?);
->>>>>>> feda6d02
         drop(prop_file_guard);
         let weak = Arc::downgrade(&prop);
         self.props_registry.insert(key, weak);
         Ok(prop)
     }
 
-<<<<<<< HEAD
-    pub fn insert_lazy_object(&self, version: Hash, offset: u32, item: SharedNode) {
-        let combined_index = (offset as u64) << 32 | (*version as u64);
-        if let Some(node) = unsafe { &*item }.get_lazy_data() {
-            let prop_key = Self::get_prop_key(node.prop_value.location.0, node.prop_value.location.1);
-=======
     #[allow(clippy::not_unsafe_ptr_arg_deref)]
     pub fn insert_lazy_object(&self, version: Hash, item: SharedNode) {
         let item_ref = unsafe { &*item };
         let combined_index =
             ((item_ref.get_file_index().offset.0 as u64) << 32) | (*version as u64);
         if let Some(node) = item_ref.get_lazy_data() {
-            let prop_key = Self::get_prop_key(node.prop.location.0, node.prop.location.1);
->>>>>>> feda6d02
+            let prop_key = Self::get_prop_key(node.prop_value.location.0, node.prop_value.location.1);
             self.props_registry
                 .insert(prop_key, Arc::downgrade(&node.prop_value));
         }
