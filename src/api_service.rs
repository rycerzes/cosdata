--- conflicted
+++ resolved
@@ -14,11 +14,9 @@
 use crate::models::cache_loader::HNSWIndexCache;
 use crate::models::collection::Collection;
 use crate::models::common::*;
-<<<<<<< HEAD
-use crate::models::embedding_persist::{write_sparse_embedding, EmbeddingOffset};
-=======
-use crate::models::embedding_persist::{write_dense_embedding, EmbeddingOffset};
->>>>>>> 60d06d08
+use crate::models::embedding_persist::{
+    write_dense_embedding, write_sparse_embedding, EmbeddingOffset,
+};
 use crate::models::meta_persist::{
     store_values_range, store_values_upper_bound, update_current_version,
 };
@@ -792,7 +790,7 @@
                 hash_vec: id,
             };
 
-            Ok::<_, WaCustomError>((write_dense_embedding(bufman.clone(), &vec_emb)?, vec_emb))
+            Ok::<_, WaCustomError>((write_dense_embedding(&bufman, &vec_emb)?, vec_emb))
         })
         .collect::<Result<Vec<_>, _>>()?;
     bufman.flush()?;
